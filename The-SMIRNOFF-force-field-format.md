--- conflicted
+++ resolved
@@ -22,13 +22,8 @@
 ## Basic structure
 
 The SMIRNOFF format provides XML `ffxml` files that are parseable by the `ForceField` class of the `openforcefield.typing.smirnoff` module.
-<<<<<<< HEAD
 These encode parameters for a force field based on a SMARTS/SMIRKS-based specification of the chemical environment the parameters are to be applied to.
 The file has tags corresponding to OpenMM force terms (`BondForce`, `AngleForce`, `TorsionForce`, etc., as discussed in more detail below); these specify units used for the different constants provided for individual force terms, for example (see the [AlkEthOH example ffxml](https://github.com/openforcefield/openforcefield/blob/master/openforcefield/data/forcefield/Frosst_AlkEthOH.ffxml)):
-=======
-These encode parameters for a force field based on a SMIRKS-based specification of the chemical environment the parameters are to be applied to.
-The file has tags corresponding to OpenMM force terms (`HarmonicBondForce`, `HarmonicAngleForce`, `PeriodicTorsionForce`, etc., as discussed in more detail below); these specify units used for the different constants provided for individual force terms, for example (see the [AlkEthOH example ffxml](https://github.com/openforcefield/openforcefield/blob/master/openforcefield/data/forcefield/Frosst_AlkEthOH.offxml)):
->>>>>>> 32ad91a0
 ```XML
 <AngleForce angle_unit="degrees" k_unit="kilocalories_per_mole/radian**2">
    ...
@@ -499,17 +494,12 @@
 
 # Load forcefield
 from openforcefield.typing import smirnoff
-<<<<<<< HEAD
 forcefield = smirnoff.ForceField('forcefield/Frosst_AlkEthOH_parmAtFrosst.ffxml')
 
 # Generate an openforcefield Topology and
 from openforcefield.topology import Molecule, Topology
 topology = Topology()
 topology.add_molecule(mol)
-=======
-from openforcefield.utils import get_data_filename
-forcefield = smirnoff.ForceField(get_data_filename('forcefield/Frosst_AlkEthOH_parmAtFrosst.offxml'))
->>>>>>> 32ad91a0
 
 # Create an OpenMM System from the openforcefield Topology
 from simtk import openmm, unit
